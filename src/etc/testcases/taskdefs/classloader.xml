<<<<<<< HEAD
<project name="classloader-test" default="test-system2prop" basedir=".">
=======
<?xml version="1.0"?>
<!--
  Licensed to the Apache Software Foundation (ASF) under one or more
  contributor license agreements.  See the NOTICE file distributed with
  this work for additional information regarding copyright ownership.
  The ASF licenses this file to You under the Apache License, Version 2.0
  (the "License"); you may not use this file except in compliance with
  the License.  You may obtain a copy of the License at

      http://www.apache.org/licenses/LICENSE-2.0

  Unless required by applicable law or agreed to in writing, software
  distributed under the License is distributed on an "AS IS" BASIS,
  WITHOUT WARRANTIES OR CONDITIONS OF ANY KIND, either express or implied.
  See the License for the specific language governing permissions and
  limitations under the License.
-->
<project name="classloader-test" default="main" basedir=".">
>>>>>>> b6aa5cb5

  <target name="test.system2prop">
    <classloader loader="system" property="test.cl.system2prop" />
    <condition property="test.system2prop">
    	<isset property="test.cl.system2prop"/>
    </condition>
  </target>
  
  <target name="test.report">
    <classloader report="true"/>
  </target>

  <target name="test.system2prop">
    <classloader loader="system" property="test.cl.system2prop" />
    <condition property="test.system2prop">
    	<isset property="test.cl.system2prop"/>
    </condition>
  </target>

  <target name="test.createURL">
    <classloader loader="test.cl.createURL">
      <classpath>
         <urlpathelement location="http://my.domain/my.1st.jar"/>
         <urlpathelement path="http://my.domain/my.2nd.jar;http://my.domain/my.3rd.jar"/>
      </classpath>
    </classloader>
    <classloader loader="test.cl.createURL" property="test.cl.createURL"/>
    <condition property="test.createURL">
    	<equals arg1="http://my.domain/my.1st.jar;http://my.domain/my.2nd.jar;http://my.domain/my.3rd.jar" 
    	        arg2="${test.cl.createURL}"/>
    </condition>
    
  </target>

  <target name="test.updateURL">
    <classloader loader="test.cl.updateURL">
      <classpath>
         <urlpathelement location="http://my.domain/my.1st.jar"/>
      </classpath>
    </classloader>
    <classloader loader="test.cl.updateURL" property="test.cl.updateURL">
      <classpath>
         <urlpathelement location="http://my.domain/my.2nd.jar"/>
      </classpath>
    </classloader>
    <condition property="test.updateURL">
    	<equals arg1="http://my.domain/my.1st.jar;http://my.domain/my.2nd.jar" 
    	        arg2="${test.cl.updateURL}"/>
    </condition>
    
  </target>

  <target name="test.createAnt">
    <classloader loader="test.cl.createAnt">
      <classpath>
         <pathelement location="classloader/path1"/>
      </classpath>
     <antparameters/>
    </classloader>
    <classloader loader="test.cl.createAnt" property="test.cl.createAnt"/>
    <condition property="test.createAnt">
    	<equals arg1="${basedir}${file.separator}classloader${file.separator}path1" 
    	        arg2="${test.cl.createAnt}"/>
    </condition>
  </target>

  <target name="test.updateAnt">
    <classloader loader="test.cl.updateAnt">
      <classpath>
         <pathelement location="classloader/path1"/>
      </classpath>
     <antparameters/>
    </classloader>
    <classloader loader="test.cl.updateAnt" property="test.cl.updateAnt">
      <classpath>
         <pathelement location="classloader/path2"/>
      </classpath>
    </classloader>
    <condition property="test.updateAnt">
    	<equals arg1="${basedir}${file.separator}classloader${file.separator}path1${path.separator}${basedir}${file.separator}classloader${file.separator}path2" 
    	        arg2="${test.cl.updateAnt}"/>
    </condition>
  </target>

  <target name="test.updateSystem">
    <condition property="test.updateSystem.previous">
        <not>
    		<available resource="classloadertest.properties"/>
        </not>
    </condition>
    <classloader loader="system">
      <classpath>
         <pathelement location="classloader/path1"/>
      </classpath>
     <antparameters/>
    </classloader>
    <condition property="test.updateSystem">
        <and>
	   	  <available resource="classloadertest.properties"/>
	   	  <equals arg1="${test.updateSystem.previous}" arg2="true"/>
	   	</and>
    </condition>
  </target>

  <target name="test.types" description="just checks whether buildIn types are available">
    <loaderhandler id="test.types.handler" loader="dummyloader" adapter="dummyadapter"/>
    <loaderhandlerset id="test.types.handlerset"/>
    <loaderparameters id="test.types.loaderparameters"/>
    <antloaderparameters id="test.types.antloaderparameters"/>
    <loaderref id="test.types.loaderref" loader="project"/>
    <urlpath id="test.types.urlpath" location="http://ant.apache.org"/>
    <property name="test.types" value="true"/>
  </target>

  <!-- future use -->
  <target name="cleanup">
  </target>
</project><|MERGE_RESOLUTION|>--- conflicted
+++ resolved
@@ -1,6 +1,3 @@
-<<<<<<< HEAD
-<project name="classloader-test" default="test-system2prop" basedir=".">
-=======
 <?xml version="1.0"?>
 <!--
   Licensed to the Apache Software Foundation (ASF) under one or more
@@ -18,8 +15,7 @@
   See the License for the specific language governing permissions and
   limitations under the License.
 -->
-<project name="classloader-test" default="main" basedir=".">
->>>>>>> b6aa5cb5
+<project name="classloader-test" default="test-system2prop" basedir=".">
 
   <target name="test.system2prop">
     <classloader loader="system" property="test.cl.system2prop" />
